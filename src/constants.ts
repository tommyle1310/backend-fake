export const IP_ADDRESS = "192.168.1.154";

<<<<<<< HEAD
export const BACKEND_URL = `http://${IP_ADDRESS}:1310`;
=======
export const BACKEND_URL = `http://${'127.0.0.1'}:1310`
>>>>>>> 85004cba
<|MERGE_RESOLUTION|>--- conflicted
+++ resolved
@@ -1,7 +1,3 @@
 export const IP_ADDRESS = "192.168.1.154";
 
-<<<<<<< HEAD
 export const BACKEND_URL = `http://${IP_ADDRESS}:1310`;
-=======
-export const BACKEND_URL = `http://${'127.0.0.1'}:1310`
->>>>>>> 85004cba
